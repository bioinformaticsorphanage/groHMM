###########################################################################
##
##   Copyright 2009, 2010, 2011, 2012, 2013 Charles Danko and Minho Chae.
##
##   This program is part of the groHMM R package
##
##   groHMM is free software: you can redistribute it and/or modify it 
##   under the terms of the GNU General Public License as published by 
##   the Free Software Foundation, either version 3 of the License, or  
##   (at your option) any later version.
##
##   This program is distributed in the hope that it will be useful, but 
##   WITHOUT ANY WARRANTY; without even the implied warranty of MERCHANTABILITY 
##   or FITNESS FOR A PARTICULAR PURPOSE.  See the GNU General Public License
##   for more details.
##
##   You should have received a copy of the GNU General Public License along 
##   with this program.  If not, see <http://www.gnu.org/licenses/>.
##
##########################################################################


########################################################################
##
##	FeatureStart and FeatureEnd should be vectors ONLY on the same 
##	chromosome as PROBEStart!!!
##
##	--Calls C function for speed.
##	--Returns index of feature island to which a probe belongs, assuming SAME CHR!
##	--For probes that are not inside a feature, NA is returned instead.
##
##	f -- features;	chrom, chromStart, chromEnd
##	p -- probes;	chrom, chromStart, chromEnd
##
##	2009-05-23 Added to package groHMM from AffyTiling.
##	2009-02-06 Updated to allow assocation of features with arbitrary length.
##
########################################################################


associateWithInterval_foreachChrom <- function(i, C, f, p) {
	# Which KG?  prb?
	indxF   <- which(f[[1]] == C[i])
	indxPrb <- which(p[[1]] == C[i])

	if((NROW(indxF) >0) & (NROW(indxPrb) >0)) {
		# Type coersions.
		FeatureStart <- as.integer(f[[2]][indxF])
		FeatureEnd <- as.integer(f[[3]][indxF])
		PROBEStart <- as.integer(p[[2]][indxPrb])
		PROBELength <- as.integer(p[[3]][indxPrb] - p[[2]][indxPrb])

		# Set dimensions.
		dim(PROBEStart) <- c(NROW(PROBEStart), NCOL(PROBEStart))
		dim(FeatureStart) <- c(NROW(FeatureStart), NCOL(FeatureStart))
		dim(FeatureEnd) <- c(NROW(FeatureEnd), NCOL(FeatureEnd))
		dim(PROBELength) <- c(NROW(PROBELength), NCOL(PROBELength))

		Fprime <- .Call("AssociateRegionWithFeatures", FeatureStart, FeatureEnd, PROBEStart, PROBELength, PACKAGE = "groHMM")
		return(Fprime)
	}
	return(integer(0))
}

#' associateWithInterval associates reads with the first feature that they fall inside of.
#'
#' Supports parallel processing using mclapply in the 'parallel' package.  To change the number of processors
#' use the argument 'mc.cores'.
#'
#' @param features A GRanges object representing a set of genomic coordinates.  The meta-plot will be centered on the start position.
#' @param reads A GRanges object representing a set of mapped reads.
#' @param ... Extra argument passed to mclapply
#' @return Returns index of the feature in which a each read is found.  Will be a vector of integers, the same size as the number of reads.  NA indicates that the reads does not fall inside of any feature.
#' @author Charles G. Danko and Minho Chae
associateWithInterval <- function(features, reads, ...) {
        f <- data.frame(chrom=as.character(seqnames(features)), start=as.integer(start(features)),
                                end=as.integer(end(features)), strand=as.character(strand(features)))
        p <- data.frame(chrom=as.character(seqnames(reads)), start=as.integer(start(reads)),
                                end=as.integer(end(reads)), strand=as.character(strand(reads))) 

	C <- as.character(unique(p[[1]]))
	mcp <- mclapply(c(1:NROW(C)), associateWithInterval_foreachChrom, C=C, f=f, p=p, ...)

	## Translate this into a single vector...
	F <- rep(NA, NROW(p))
<<<<<<< HEAD
#	for(i in 1:NROW(C)) {
    mclapply(c(1:NROW(C)), function(i) {
		# Which KG?  prb?
=======
	for(i in 1:NROW(C)) {
>>>>>>> f6b8953c
		indxF   <- which(f[[1]] == C[i])
		indxPrb <- which(p[[1]] == C[i])
		if((NROW(indxF) >0) & (NROW(indxPrb) >0)) {
			F[indxPrb] <- as.character(f[[4]][indxF][as.vector(F[[i]])])
		}
	})

    return(F)
}

<|MERGE_RESOLUTION|>--- conflicted
+++ resolved
@@ -83,19 +83,13 @@
 
 	## Translate this into a single vector...
 	F <- rep(NA, NROW(p))
-<<<<<<< HEAD
-#	for(i in 1:NROW(C)) {
-    mclapply(c(1:NROW(C)), function(i) {
-		# Which KG?  prb?
-=======
 	for(i in 1:NROW(C)) {
->>>>>>> f6b8953c
 		indxF   <- which(f[[1]] == C[i])
 		indxPrb <- which(p[[1]] == C[i])
 		if((NROW(indxF) >0) & (NROW(indxPrb) >0)) {
-			F[indxPrb] <- as.character(f[[4]][indxF][as.vector(F[[i]])])
+			F[indxPrb] <- as.character(f[[4]][indxF][as.vector(mcp[[i]])])
 		}
-	})
+	}
 
     return(F)
 }
